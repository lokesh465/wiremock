/*
 * Copyright (C) 2011 Thomas Akehurst
 *
 * Licensed under the Apache License, Version 2.0 (the "License");
 * you may not use this file except in compliance with the License.
 * You may obtain a copy of the License at
 *
 * http://www.apache.org/licenses/LICENSE-2.0
 *
 * Unless required by applicable law or agreed to in writing, software
 * distributed under the License is distributed on an "AS IS" BASIS,
 * WITHOUT WARRANTIES OR CONDITIONS OF ANY KIND, either express or implied.
 * See the License for the specific language governing permissions and
 * limitations under the License.
 */
package com.github.tomakehurst.wiremock.core;

import com.github.tomakehurst.wiremock.admin.LimitAndOffsetPaginator;
import com.github.tomakehurst.wiremock.admin.model.*;
import com.github.tomakehurst.wiremock.common.FileSource;
import com.github.tomakehurst.wiremock.extension.ResponseDefinitionTransformer;
import com.github.tomakehurst.wiremock.global.GlobalSettings;
import com.github.tomakehurst.wiremock.global.GlobalSettingsHolder;
import com.github.tomakehurst.wiremock.http.Request;
import com.github.tomakehurst.wiremock.http.ResponseDefinition;
import com.github.tomakehurst.wiremock.matching.RequestMatcherExtension;
import com.github.tomakehurst.wiremock.matching.RequestPattern;
import com.github.tomakehurst.wiremock.standalone.MappingsLoader;
import com.github.tomakehurst.wiremock.stubbing.InMemoryStubMappings;
import com.github.tomakehurst.wiremock.stubbing.ServeEvent;
import com.github.tomakehurst.wiremock.stubbing.StubMapping;
import com.github.tomakehurst.wiremock.stubbing.StubMappings;
import com.github.tomakehurst.wiremock.verification.DisabledRequestJournal;
import com.github.tomakehurst.wiremock.verification.FindNearMissesResult;
import com.github.tomakehurst.wiremock.verification.FindRequestsResult;
import com.github.tomakehurst.wiremock.verification.InMemoryRequestJournal;
import com.github.tomakehurst.wiremock.verification.LoggedRequest;
import com.github.tomakehurst.wiremock.verification.NearMiss;
import com.github.tomakehurst.wiremock.verification.NearMissCalculator;
import com.github.tomakehurst.wiremock.verification.RequestJournal;
import com.github.tomakehurst.wiremock.verification.RequestJournalDisabledException;
import com.github.tomakehurst.wiremock.verification.VerificationResult;
import com.google.common.base.Optional;
import com.google.common.base.Predicate;
import com.google.common.collect.ImmutableList;

import java.util.List;
import java.util.Map;
import java.util.UUID;

import static com.github.tomakehurst.wiremock.common.LocalNotifier.notifier;
import static com.github.tomakehurst.wiremock.stubbing.ServeEvent.NOT_MATCHED;
import static com.github.tomakehurst.wiremock.stubbing.ServeEvent.TO_LOGGED_REQUEST;
import static com.google.common.collect.FluentIterable.from;

public class WireMockApp implements StubServer, Admin {
    
    public static final String FILES_ROOT = "__files";
    public static final String ADMIN_CONTEXT_ROOT = "/__admin";

    private final StubMappings stubMappings;
    private final RequestJournal requestJournal;
    private final GlobalSettingsHolder globalSettingsHolder;
    private final boolean browserProxyingEnabled;
    private final MappingsLoader defaultMappingsLoader;
    private final Container container;
    private final MappingsSaver mappingsSaver;
    private final NearMissCalculator nearMissCalculator;


    public WireMockApp(
            boolean browserProxyingEnabled,
            MappingsLoader defaultMappingsLoader,
            MappingsSaver mappingsSaver,
            boolean requestJournalDisabled,
            Optional<Integer> maxRequestJournalEntries,
            Map<String, ResponseDefinitionTransformer> transformers,
            Map<String, RequestMatcherExtension> requestMatchers,
            FileSource rootFileSource,
            Container container) {
        this.browserProxyingEnabled = browserProxyingEnabled;
        this.defaultMappingsLoader = defaultMappingsLoader;
        this.mappingsSaver = mappingsSaver;
        globalSettingsHolder = new GlobalSettingsHolder();
        requestJournal = requestJournalDisabled ? new DisabledRequestJournal() : new InMemoryRequestJournal(maxRequestJournalEntries);
        stubMappings = new InMemoryStubMappings(requestMatchers, requestJournal, transformers, rootFileSource);
        this.container = container;
        nearMissCalculator = new NearMissCalculator(stubMappings, requestJournal);
        loadDefaultMappings();
    }

    public GlobalSettingsHolder getGlobalSettingsHolder() {
        return globalSettingsHolder;
    }

    private void loadDefaultMappings() {
        loadMappingsUsing(defaultMappingsLoader);
    }

    public void loadMappingsUsing(final MappingsLoader mappingsLoader) {
        mappingsLoader.loadMappingsInto(stubMappings);
    }
    
    @Override
    public ServeEvent serveStubFor(Request request) {
        ServeEvent serveEvent = stubMappings.serveFor(request);

        if (serveEvent.isNoExactMatch()) {
            LoggedRequest loggedRequest = LoggedRequest.createFrom(request);
            if (request.isBrowserProxyRequest() && browserProxyingEnabled) {
<<<<<<< HEAD
                return ServeEvent.of(loggedRequest, ResponseDefinition.browserProxy(request));
=======
                return ServeEvent.exactMatch(loggedRequest, ResponseDefinition.browserProxy(request));
>>>>>>> 13eaf881
            }

            logUnmatchedRequest(loggedRequest);
        }

        return serveEvent;
    }

    private void logUnmatchedRequest(LoggedRequest request) {
        List<NearMiss> nearest = nearMissCalculator.findNearestTo(request);
        String message = "Request was not matched:\n" + request;
        if (!nearest.isEmpty()) {
            message += "\nClosest match:\n" + nearest.get(0).getStubMapping().getRequest();
        }
        notifier().error(message);
    }

    @Override
    public void addStubMapping(StubMapping stubMapping) {
        stubMappings.addMapping(stubMapping);
    }
    @Override
    public void removeStubMapping(StubMapping stubMapping) {
        stubMappings.removeMapping(stubMapping);
    }

    @Override
    public void editStubMapping(StubMapping stubMapping) {
        stubMappings.editMapping(stubMapping);
    }

    @Override
    public ListStubMappingsResult listAllStubMappings() {
        return new ListStubMappingsResult(LimitAndOffsetPaginator.none(stubMappings.getAll()));
    }

    @Override
    public SingleStubMappingResult getStubMapping(UUID id) {
        return SingleStubMappingResult.fromOptional(stubMappings.get(id));
    }

    @Override
    public void saveMappings() {
        mappingsSaver.saveMappings(stubMappings);
    }

    @Override
    public void resetAll() {
        stubMappings.reset();
        requestJournal.reset();
    }

    @Override
    public void resetRequests() {
        requestJournal.reset();
    }

    @Override
    public void resetToDefaultMappings() {
        resetAll();
        loadDefaultMappings();
    }

    @Override
    public void resetScenarios() {
        stubMappings.resetScenarios();
    }

    @Override
    public void resetMappings() {
        stubMappings.reset();
    }

    @Override
    public GetServeEventsResult getServeEvents() {
        try {
            return GetServeEventsResult.requestJournalEnabled(
                LimitAndOffsetPaginator.none(requestJournal.getAllServeEvents())
            );
        } catch (RequestJournalDisabledException e) {
            return GetServeEventsResult.requestJournalDisabled(
                LimitAndOffsetPaginator.none(requestJournal.getAllServeEvents())
            );
        }
    }

    @Override
    public SingleServedStubResult getServedStub(UUID id) {
<<<<<<< HEAD
        return SingleServedStubResult.fromOptional(requestJournal.getAllServedStub(id));
=======
        return SingleServedStubResult.fromOptional(requestJournal.getServeEvent(id));
>>>>>>> 13eaf881
    }

    @Override
    public VerificationResult countRequestsMatching(RequestPattern requestPattern) {
        try {
            return VerificationResult.withCount(requestJournal.countRequestsMatching(requestPattern));
        } catch (RequestJournalDisabledException e) {
            return VerificationResult.withRequestJournalDisabled();
        }
    }
    
    @Override
    public FindRequestsResult findRequestsMatching(RequestPattern requestPattern) {
        try {
            List<LoggedRequest> requests = requestJournal.getRequestsMatching(requestPattern);
            return FindRequestsResult.withRequests(requests);
        } catch (RequestJournalDisabledException e) {
            return FindRequestsResult.withRequestJournalDisabled();
        }
    }

    @Override
    public FindRequestsResult findUnmatchedRequests() {
        try {
            List<LoggedRequest> requests =
                from(requestJournal.getAllServeEvents())
                .filter(NOT_MATCHED)
                .transform(TO_LOGGED_REQUEST)
                .toList();
            return FindRequestsResult.withRequests(requests);
        } catch (RequestJournalDisabledException e) {
            return FindRequestsResult.withRequestJournalDisabled();
        }
    }

    @Override
    public FindNearMissesResult findNearMissesForUnmatchedRequests() {
        ImmutableList.Builder<NearMiss> listBuilder = ImmutableList.builder();
        Iterable<ServeEvent> unmatchedServeEvents =
            from(requestJournal.getAllServeEvents())
            .filter(new Predicate<ServeEvent>() {
                @Override
                public boolean apply(ServeEvent input) {
                    return input.isNoExactMatch();
                }
            });

        for (ServeEvent serveEvent : unmatchedServeEvents) {
            listBuilder.addAll(nearMissCalculator.findNearestTo(serveEvent.getRequest()));
        }

        return new FindNearMissesResult(listBuilder.build());
    }

    @Override
    public FindNearMissesResult findTopNearMissesFor(LoggedRequest loggedRequest) {
        return new FindNearMissesResult(nearMissCalculator.findNearestTo(loggedRequest));
    }

    @Override
    public FindNearMissesResult findTopNearMissesFor(RequestPattern requestPattern) {
        return new FindNearMissesResult(nearMissCalculator.findNearestTo(requestPattern));
    }

    @Override
    public void updateGlobalSettings(GlobalSettings newSettings) {
        globalSettingsHolder.replaceWith(newSettings);
    }

    public int port() {
        return container.port();
    }

    @Override
    public void shutdownServer() {
        container.shutdown();
    }

}<|MERGE_RESOLUTION|>--- conflicted
+++ resolved
@@ -108,11 +108,7 @@
         if (serveEvent.isNoExactMatch()) {
             LoggedRequest loggedRequest = LoggedRequest.createFrom(request);
             if (request.isBrowserProxyRequest() && browserProxyingEnabled) {
-<<<<<<< HEAD
                 return ServeEvent.of(loggedRequest, ResponseDefinition.browserProxy(request));
-=======
-                return ServeEvent.exactMatch(loggedRequest, ResponseDefinition.browserProxy(request));
->>>>>>> 13eaf881
             }
 
             logUnmatchedRequest(loggedRequest);
@@ -201,11 +197,7 @@
 
     @Override
     public SingleServedStubResult getServedStub(UUID id) {
-<<<<<<< HEAD
-        return SingleServedStubResult.fromOptional(requestJournal.getAllServedStub(id));
-=======
         return SingleServedStubResult.fromOptional(requestJournal.getServeEvent(id));
->>>>>>> 13eaf881
     }
 
     @Override
