--- conflicted
+++ resolved
@@ -23,6 +23,11 @@
 import static com.github.tomakehurst.wiremock.testsupport.WireMatchers.header;
 import static org.hamcrest.Matchers.*;
 import static org.junit.Assert.assertThat;
+
+import org.junit.Test;
+
+import com.github.tomakehurst.wiremock.mapping.ValuePattern;
+import com.github.tomakehurst.wiremock.mapping.RequestResponseMapping;
 
 public class MappingBuilderTest {
 
@@ -80,9 +85,6 @@
 		assertThat(mapping.getResponse().getBody(), is("Some content"));
 	}
 
-<<<<<<< HEAD
-    @SuppressWarnings("unchecked")
-=======
     @Test
     public void shouldBuildMappingWithResponseByteBody() {
         RequestResponseMapping mapping =
@@ -93,7 +95,7 @@
         assertThat(mapping.getResponse().getByteBody(), is("Some content".getBytes()));
     }
 
->>>>>>> 23f965bc
+    @SuppressWarnings("unchecked")
 	@Test
 	public void shouldBuildMappingWithResponseHeaders() {
 		RequestResponseMapping mapping =
