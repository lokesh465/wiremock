/*
 * Copyright (C) 2011 Thomas Akehurst
 *
 * Licensed under the Apache License, Version 2.0 (the "License");
 * you may not use this file except in compliance with the License.
 * You may obtain a copy of the License at
 *
 * http://www.apache.org/licenses/LICENSE-2.0
 *
 * Unless required by applicable law or agreed to in writing, software
 * distributed under the License is distributed on an "AS IS" BASIS,
 * WITHOUT WARRANTIES OR CONDITIONS OF ANY KIND, either express or implied.
 * See the License for the specific language governing permissions and
 * limitations under the License.
 */
package com.github.tomakehurst.wiremock.matching;

import com.github.tomakehurst.wiremock.common.Strings;
import com.github.tomakehurst.wiremock.common.Urls;
import com.github.tomakehurst.wiremock.http.ContentTypeHeader;
import com.github.tomakehurst.wiremock.http.Cookie;
import com.github.tomakehurst.wiremock.http.HttpHeader;
import com.github.tomakehurst.wiremock.http.HttpHeaders;
import com.github.tomakehurst.wiremock.http.QueryParameter;
import com.github.tomakehurst.wiremock.http.Request;
import com.github.tomakehurst.wiremock.http.RequestMethod;
import com.github.tomakehurst.wiremock.jetty9.MultipartParser;
import com.github.tomakehurst.wiremock.servlet.WireMockHttpServletMultipartAdapter;
import com.github.tomakehurst.wiremock.verification.LoggedRequest;
import com.google.common.base.Function;
import com.google.common.base.Optional;
import com.google.common.base.Predicate;

import java.io.ByteArrayInputStream;
import java.io.IOException;
import java.net.URI;
import java.util.Collection;
import java.util.Map;
import java.util.Set;
import javax.servlet.ServletException;
import org.eclipse.jetty.util.MultiPartInputStreamParser;

import static com.github.tomakehurst.wiremock.common.Strings.bytesFromString;
import static com.github.tomakehurst.wiremock.http.HttpHeader.httpHeader;
import static com.google.common.base.Charsets.UTF_8;
import static com.google.common.collect.FluentIterable.from;
import static com.google.common.collect.Iterables.tryFind;
import static com.google.common.collect.Lists.newArrayList;
import static com.google.common.collect.Maps.newHashMap;
import static java.util.Arrays.asList;
import static java.util.Collections.emptyList;

public class MockRequest implements Request {

    private String scheme = "http";
    private String host = "my.domain";
    private int port = 80;
    private String url = "/";
    private RequestMethod method = RequestMethod.ANY;
    private HttpHeaders headers = new HttpHeaders();
    private Map<String, Cookie> cookies = newHashMap();
    private byte[] body;
    private String clientIp = "1.1.1.1";
    private Collection<Part> multiparts = null;

    public static MockRequest mockRequest() {
        return new MockRequest();
    }

    public MockRequest scheme(String scheme){
        this.scheme = scheme;
        return this;
    }

    public MockRequest host(String host) {
        this.host = host;
        return this;
    }

    public MockRequest port(int port) {
        this.port = port;
        return this;
    }

    public MockRequest url(String url) {
        this.url = url;
        return this;
    }

    public MockRequest method(RequestMethod method) {
        this.method = method;
        return this;
    }

    public MockRequest header(String key, String... values) {
        headers = headers.plus(httpHeader(key, values));
        return this;
    }

    public MockRequest cookie(String key, String... values) {
        cookies.put(key, new Cookie(asList(values)));
        return this;
    }

    public MockRequest body(String body) {
        this.body = body.getBytes(UTF_8);
        return this;
    }

    public MockRequest body(byte[] body) {
        this.body = body;
        return this;
    }

    public MockRequest clientIp(String clientIp) {
        this.clientIp = clientIp;
        return this;
    }

<<<<<<< HEAD
    public MockRequest parts(Collection<Part> multiparts) {
        this.multiparts = multiparts;
        return this;
    }

    public MockRequest part(MockMultipart part) {
        if (multiparts == null) {
            multiparts = newArrayList();
        }

        multiparts.add(part);
        return this;
    }
=======

>>>>>>> 716fc102

    @Override
    public String getUrl() {
        return url;
    }

    @Override
    public String getAbsoluteUrl() {
        return "http://my.domain" + url;
    }

    @Override
    public RequestMethod getMethod() {
        return method;
    }

    @Override
    public String getScheme() {
        return scheme;
    }

    @Override
    public String getHost() {
        return host;
    }

    @Override
    public int getPort() {
        return port;
    }

    @Override
    public String getClientIp() {
        return clientIp;
    }

    @Override
    public String getHeader(String key) {
        return header(key).firstValue();
    }

    @Override
    public HttpHeader header(final String key) {
        return tryFind(headers.all(), new Predicate<HttpHeader>() {
            public boolean apply(HttpHeader input) {
                return input.keyEquals(key);
            }
        }).or(HttpHeader.absent(key));
    }

    @Override
    public ContentTypeHeader contentTypeHeader() {
        return ContentTypeHeader.absent();
    }

    @Override
    public HttpHeaders getHeaders() {
        return headers;
    }

    @Override
    public boolean containsHeader(String key) {
        return headers.getHeader(key).isPresent();
    }

    @Override
    public Set<String> getAllHeaderKeys() {
        return getHeaders().keys();
    }

    @Override
    public Map<String, Cookie> getCookies() {
        return cookies;
    }

    @Override
    public QueryParameter queryParameter(String key) {
        Map<String, QueryParameter> queryParams = Urls.splitQuery(URI.create(url));
        return queryParams.get(key);
    }

    @Override
    public byte[] getBody() {
        return body;
    }

    @Override
    public String getBodyAsString() {
        return body != null ? new String(body) : null;
    }

    @Override
    public String getBodyAsBase64() {
        return "";
    }

    @Override
    public boolean isBrowserProxyRequest() {
        return false;
    }

    @Override
    public Optional<Request> getOriginalRequest() {
        return Optional.absent();
    }

    public LoggedRequest asLoggedRequest() {
        return LoggedRequest.createFrom(this);
    }

    @Override
    public boolean isMultipart() {
        return getParts() != null;
    }

    @Override
    public Collection<Part> getParts() {
        return multiparts;
    }

    @Override
    public Part getPart(final String name) {
        return (getParts() != null && name != null) ? from(multiparts).firstMatch(new Predicate<Part>() {
            @Override
            public boolean apply(Part input) {
                if (name.equals(input.getName())) {
                    return true;
                }
                return false;
            }
        }).get() : null;
    }

    public MockRequest multipartBody(String body) {
        ContentTypeHeader contentTypeHeader = headers.getContentTypeHeader();
        String contentType = contentTypeHeader.isPresent() ? contentTypeHeader.firstValue() : "multipart/form-data; boundary=BOUNDARY";
        this.multiparts = MultipartParser.parse(bytesFromString(body), contentType);

        return this;
    }
}<|MERGE_RESOLUTION|>--- conflicted
+++ resolved
@@ -117,7 +117,6 @@
         return this;
     }
 
-<<<<<<< HEAD
     public MockRequest parts(Collection<Part> multiparts) {
         this.multiparts = multiparts;
         return this;
@@ -131,9 +130,6 @@
         multiparts.add(part);
         return this;
     }
-=======
-
->>>>>>> 716fc102
 
     @Override
     public String getUrl() {
